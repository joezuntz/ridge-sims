--- conflicted
+++ resolved
@@ -435,12 +435,6 @@
         ridges = full_ridges[points_to_update]
         this_index = index[points_to_update]
 
-<<<<<<< HEAD
-=======
-        print(f"[Proc {rank}]: updating {n_to_update} ridge points.")
-        sys.stdout.flush()
-
->>>>>>> e1e29b9e
         # Update the points in the mesh. Record the timing
         t = timer()
         updates = ridge_update(ridges, coordinates, bandwidth, tree, n_neighbors)
